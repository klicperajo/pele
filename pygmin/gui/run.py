--- conflicted
+++ resolved
@@ -409,21 +409,11 @@
         self.ui.oglPath.setCoords(None, 2)
         self.ui.sliderFrame.setRange(0, coords.shape[0]-1)
         
-<<<<<<< HEAD
+        if self.usepymol:
+            self.pymolviewer.update_coords(self.nebcoords, index=1, delete_all=True)
+     
 def refresh_pl():
     pl.pause(0.0)    
-=======
-        if self.usepymol:
-            self.pymolviewer.update_coords(self.nebcoords, index=1, delete_all=True)
-
-        
-
-        
-        
-
-        
-
->>>>>>> f95bfa6d
     
 def run_gui(systemtype):
     app = QtGui.QApplication(sys.argv)
